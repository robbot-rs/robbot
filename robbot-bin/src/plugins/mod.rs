--- conflicted
+++ resolved
@@ -4,15 +4,13 @@
 #[cfg(feature = "permissions")]
 pub mod permissions;
 
-<<<<<<< HEAD
+pub mod log;
+
 pub mod events;
 pub mod guildsync;
-=======
-pub mod log;
 
 // pub mod events;
 // pub mod guildsync;
->>>>>>> 6b341bdd
 
 //pub mod customcommands;
 //pub mod temprole;
@@ -31,12 +29,9 @@
     #[cfg(feature = "permissions")]
     permissions::init(&state).await?;
 
-<<<<<<< HEAD
     // customcommands::init(&state).await;
     guildsync::init(&state).await?;
     events::init(&state).await?;
 
-=======
->>>>>>> 6b341bdd
     Ok(())
 }